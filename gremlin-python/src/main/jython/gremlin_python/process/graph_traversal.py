'''
Licensed to the Apache Software Foundation (ASF) under one
or more contributor license agreements.  See the NOTICE file
distributed with this work for additional information
regarding copyright ownership.  The ASF licenses this file
to you under the Apache License, Version 2.0 (the
"License"); you may not use this file except in compliance
with the License.  You may obtain a copy of the License at

http://www.apache.org/licenses/LICENSE-2.0

Unless required by applicable law or agreed to in writing,
software distributed under the License is distributed on an
"AS IS" BASIS, WITHOUT WARRANTIES OR CONDITIONS OF ANY
KIND, either express or implied.  See the License for the
specific language governing permissions and limitations
under the License.
'''

import sys
from .traversal import Traversal
from .traversal import TraversalStrategies
from .strategies import VertexProgramStrategy
from .traversal import Bytecode
from ..driver.remote_connection import RemoteStrategy
from .. import statics
from ..statics import long


class GraphTraversalSource(object):
    def __init__(self, graph, traversal_strategies, bytecode=None):
        self.graph = graph
        self.traversal_strategies = traversal_strategies
        if bytecode is None:
          bytecode = Bytecode()
        self.bytecode = bytecode
        self.graph_traversal = GraphTraversal

    def __repr__(self):
        return "graphtraversalsource[" + str(self.graph) + "]"

    def get_graph_traversal_source(self):
        return self.__class__(self.graph, TraversalStrategies(self.traversal_strategies), Bytecode(self.bytecode))

    def get_graph_traversal(self):
        return self.graph_traversal(self.graph, self.traversal_strategies, Bytecode(self.bytecode))

    def withBulk(self, *args):
        source = self.get_graph_traversal_source()
        source.bytecode.add_source("withBulk", *args)
        return source

    def withPath(self, *args):
        source = self.get_graph_traversal_source()
        source.bytecode.add_source("withPath", *args)
        return source

    def withSack(self, *args):
        source = self.get_graph_traversal_source()
        source.bytecode.add_source("withSack", *args)
        return source

    def withSideEffect(self, *args):
        source = self.get_graph_traversal_source()
        source.bytecode.add_source("withSideEffect", *args)
        return source

    def withStrategies(self, *args):
        source = self.get_graph_traversal_source()
        source.bytecode.add_source("withStrategies", *args)
        return source

    def with_(self, *args):
        source = self.get_graph_traversal_source()
        source.bytecode.add_source("with", *args)
        return source

    def withoutStrategies(self, *args):
        source = self.get_graph_traversal_source()
        source.bytecode.add_source("withoutStrategies", *args)
        return source

    def withRemote(self, remote_connection):
        source = self.get_graph_traversal_source()
        source.traversal_strategies.add_strategies([RemoteStrategy(remote_connection)])
        return source

    def withComputer(self, graph_computer=None, workers=None, result=None, persist=None, vertices=None,
                     edges=None, configuration=None):
        return self.withStrategies(VertexProgramStrategy(graph_computer, workers, result, persist, vertices,
                                   edges, configuration))

    def E(self, *args):
        traversal = self.get_graph_traversal()
        traversal.bytecode.add_step("E", *args)
        return traversal

    def V(self, *args):
        traversal = self.get_graph_traversal()
        traversal.bytecode.add_step("V", *args)
        return traversal

    def addE(self, *args):
        traversal = self.get_graph_traversal()
        traversal.bytecode.add_step("addE", *args)
        return traversal

    def addV(self, *args):
        traversal = self.get_graph_traversal()
        traversal.bytecode.add_step("addV", *args)
        return traversal

    def inject(self, *args):
        traversal = self.get_graph_traversal()
        traversal.bytecode.add_step("inject", *args)
        return traversal

    def io(self, *args):
        traversal = self.get_graph_traversal()
        traversal.bytecode.add_step("io", *args)
        return traversal


class GraphTraversal(Traversal):
    def __init__(self, graph, traversal_strategies, bytecode):
        super(GraphTraversal, self).__init__(graph, traversal_strategies, bytecode)

    def __getitem__(self, index):
        if isinstance(index, int):
            return self.range(long(index), long(index + 1))
        elif isinstance(index, slice):
            low = long(0) if index.start is None else long(index.start)
            high = long(sys.maxsize) if index.stop is None else long(index.stop)
            if low == long(0):
                return self.limit(high)
            else:
                return self.range(low,high)
        else:
            raise TypeError("Index must be int or slice")

    def __getattr__(self, key):
        return self.values(key)

    def V(self, *args):
        self.bytecode.add_step("V", *args)
        return self

    def addE(self, *args):
        self.bytecode.add_step("addE", *args)
        return self

    def addV(self, *args):
        self.bytecode.add_step("addV", *args)
        return self

    def aggregate(self, *args):
        self.bytecode.add_step("aggregate", *args)
        return self

    def and_(self, *args):
        self.bytecode.add_step("and", *args)
        return self

    def as_(self, *args):
        self.bytecode.add_step("as", *args)
        return self

    def barrier(self, *args):
        self.bytecode.add_step("barrier", *args)
        return self

    def both(self, *args):
        self.bytecode.add_step("both", *args)
        return self

    def bothE(self, *args):
        self.bytecode.add_step("bothE", *args)
        return self

    def bothV(self, *args):
        self.bytecode.add_step("bothV", *args)
        return self

    def branch(self, *args):
        self.bytecode.add_step("branch", *args)
        return self

    def by(self, *args):
        self.bytecode.add_step("by", *args)
        return self

    def cap(self, *args):
        self.bytecode.add_step("cap", *args)
        return self

    def choose(self, *args):
        self.bytecode.add_step("choose", *args)
        return self

    def coalesce(self, *args):
        self.bytecode.add_step("coalesce", *args)
        return self

    def coin(self, *args):
        self.bytecode.add_step("coin", *args)
        return self

    def connectedComponent(self, *args):
        self.bytecode.add_step("connectedComponent", *args)
        return self

    def constant(self, *args):
        self.bytecode.add_step("constant", *args)
        return self

    def count(self, *args):
        self.bytecode.add_step("count", *args)
        return self

    def cyclicPath(self, *args):
        self.bytecode.add_step("cyclicPath", *args)
        return self

    def dedup(self, *args):
        self.bytecode.add_step("dedup", *args)
        return self

    def drop(self, *args):
        self.bytecode.add_step("drop", *args)
        return self

    def emit(self, *args):
        self.bytecode.add_step("emit", *args)
        return self

    def filter_(self, *args):
        self.bytecode.add_step("filter", *args)
        return self

    def flatMap(self, *args):
        self.bytecode.add_step("flatMap", *args)
        return self

    def fold(self, *args):
        self.bytecode.add_step("fold", *args)
        return self

    def from_(self, *args):
        self.bytecode.add_step("from", *args)
        return self

    def group(self, *args):
        self.bytecode.add_step("group", *args)
        return self

    def groupCount(self, *args):
        self.bytecode.add_step("groupCount", *args)
        return self

    def has(self, *args):
        self.bytecode.add_step("has", *args)
        return self

    def hasId(self, *args):
        self.bytecode.add_step("hasId", *args)
        return self

    def hasKey(self, *args):
        self.bytecode.add_step("hasKey", *args)
        return self

    def hasLabel(self, *args):
        self.bytecode.add_step("hasLabel", *args)
        return self

    def hasNot(self, *args):
        self.bytecode.add_step("hasNot", *args)
        return self

    def hasValue(self, *args):
        self.bytecode.add_step("hasValue", *args)
        return self

    def id_(self, *args):
        self.bytecode.add_step("id", *args)
        return self

    def identity(self, *args):
        self.bytecode.add_step("identity", *args)
        return self

    def inE(self, *args):
        self.bytecode.add_step("inE", *args)
        return self

    def inV(self, *args):
        self.bytecode.add_step("inV", *args)
        return self

    def in_(self, *args):
        self.bytecode.add_step("in", *args)
        return self

    def index(self, *args):
        self.bytecode.add_step("index", *args)
        return self

    def inject(self, *args):
        self.bytecode.add_step("inject", *args)
        return self

    def is_(self, *args):
        self.bytecode.add_step("is", *args)
        return self

    def key(self, *args):
        self.bytecode.add_step("key", *args)
        return self

    def label(self, *args):
        self.bytecode.add_step("label", *args)
        return self

    def limit(self, *args):
        self.bytecode.add_step("limit", *args)
        return self

    def local(self, *args):
        self.bytecode.add_step("local", *args)
        return self

    def loops(self, *args):
        self.bytecode.add_step("loops", *args)
        return self

    def map(self, *args):
        self.bytecode.add_step("map", *args)
        return self

    def match(self, *args):
        self.bytecode.add_step("match", *args)
        return self

    def math(self, *args):
        self.bytecode.add_step("math", *args)
        return self

    def max_(self, *args):
        self.bytecode.add_step("max", *args)
        return self

    def mean(self, *args):
        self.bytecode.add_step("mean", *args)
        return self

    def min_(self, *args):
        self.bytecode.add_step("min", *args)
        return self

    def not_(self, *args):
        self.bytecode.add_step("not", *args)
        return self

    def option(self, *args):
        self.bytecode.add_step("option", *args)
        return self

    def optional(self, *args):
        self.bytecode.add_step("optional", *args)
        return self

    def or_(self, *args):
        self.bytecode.add_step("or", *args)
        return self

    def order(self, *args):
        self.bytecode.add_step("order", *args)
        return self

    def otherV(self, *args):
        self.bytecode.add_step("otherV", *args)
        return self

    def out(self, *args):
        self.bytecode.add_step("out", *args)
        return self

    def outE(self, *args):
        self.bytecode.add_step("outE", *args)
        return self

    def outV(self, *args):
        self.bytecode.add_step("outV", *args)
        return self

    def pageRank(self, *args):
        self.bytecode.add_step("pageRank", *args)
        return self

    def path(self, *args):
        self.bytecode.add_step("path", *args)
        return self

    def peerPressure(self, *args):
        self.bytecode.add_step("peerPressure", *args)
        return self

    def profile(self, *args):
        self.bytecode.add_step("profile", *args)
        return self

    def program(self, *args):
        self.bytecode.add_step("program", *args)
        return self

    def project(self, *args):
        self.bytecode.add_step("project", *args)
        return self

    def properties(self, *args):
        self.bytecode.add_step("properties", *args)
        return self

    def property(self, *args):
        self.bytecode.add_step("property", *args)
        return self

    def propertyMap(self, *args):
        self.bytecode.add_step("propertyMap", *args)
        return self

    def range_(self, *args):
        self.bytecode.add_step("range", *args)
        return self

    def read(self, *args):
        self.bytecode.add_step("read", *args)
        return self

    def repeat(self, *args):
        self.bytecode.add_step("repeat", *args)
        return self

    def sack(self, *args):
        self.bytecode.add_step("sack", *args)
        return self

    def sample(self, *args):
        self.bytecode.add_step("sample", *args)
        return self

    def select(self, *args):
        self.bytecode.add_step("select", *args)
        return self

    def shortestPath(self, *args):
        self.bytecode.add_step("shortestPath", *args)
        return self

    def sideEffect(self, *args):
        self.bytecode.add_step("sideEffect", *args)
        return self

    def simplePath(self, *args):
        self.bytecode.add_step("simplePath", *args)
        return self

    def skip(self, *args):
        self.bytecode.add_step("skip", *args)
        return self

    def store(self, *args):
        self.bytecode.add_step("store", *args)
        return self

    def subgraph(self, *args):
        self.bytecode.add_step("subgraph", *args)
        return self

    def sum_(self, *args):
        self.bytecode.add_step("sum", *args)
        return self

    def tail(self, *args):
        self.bytecode.add_step("tail", *args)
        return self

    def timeLimit(self, *args):
        self.bytecode.add_step("timeLimit", *args)
        return self

    def times(self, *args):
        self.bytecode.add_step("times", *args)
        return self

    def to(self, *args):
        self.bytecode.add_step("to", *args)
        return self

    def toE(self, *args):
        self.bytecode.add_step("toE", *args)
        return self

    def toV(self, *args):
        self.bytecode.add_step("toV", *args)
        return self

    def tree(self, *args):
        self.bytecode.add_step("tree", *args)
        return self

    def unfold(self, *args):
        self.bytecode.add_step("unfold", *args)
        return self

    def union(self, *args):
        self.bytecode.add_step("union", *args)
        return self

    def until(self, *args):
        self.bytecode.add_step("until", *args)
        return self

    def value(self, *args):
        self.bytecode.add_step("value", *args)
        return self

    def valueMap(self, *args):
        self.bytecode.add_step("valueMap", *args)
        return self

    def values(self, *args):
        self.bytecode.add_step("values", *args)
        return self

    def where(self, *args):
        self.bytecode.add_step("where", *args)
        return self

<<<<<<< HEAD
    def with_(self, *args):
        self.bytecode.add_step("with", *args)
        return self

    def write(self, *args):
        self.bytecode.add_step("write", *args)
=======
    # Deprecated - prefer the underscore suffixed versions e.g filter_()

    def filter(self, *args):
        self.bytecode.add_step("filter", *args)
        return self

    def id(self, *args):
        self.bytecode.add_step("id", *args)
        return self

    def max(self, *args):
        self.bytecode.add_step("max", *args)
        return self

    def min(self, *args):
        self.bytecode.add_step("min", *args)
        return self

    def range(self, *args):
        self.bytecode.add_step("range", *args)
        return self

    def sum(self, *args):
        self.bytecode.add_step("sum", *args)
>>>>>>> 82b4c714
        return self


class __(object):
    graph_traversal = GraphTraversal

    @classmethod
    def start(cls):
        return GraphTraversal(None, None, Bytecode())

    @classmethod
    def __(cls, *args):
        return __.inject(*args)

    @classmethod
    def V(cls, *args):
        return cls.graph_traversal(None, None, Bytecode()).V(*args)

    @classmethod
    def addE(cls, *args):
        return cls.graph_traversal(None, None, Bytecode()).addE(*args)

    @classmethod
    def addV(cls, *args):
        return cls.graph_traversal(None, None, Bytecode()).addV(*args)

    @classmethod
    def aggregate(cls, *args):
        return cls.graph_traversal(None, None, Bytecode()).aggregate(*args)

    @classmethod
    def and_(cls, *args):
        return cls.graph_traversal(None, None, Bytecode()).and_(*args)

    @classmethod
    def as_(cls, *args):
        return cls.graph_traversal(None, None, Bytecode()).as_(*args)

    @classmethod
    def barrier(cls, *args):
        return cls.graph_traversal(None, None, Bytecode()).barrier(*args)

    @classmethod
    def both(cls, *args):
        return cls.graph_traversal(None, None, Bytecode()).both(*args)

    @classmethod
    def bothE(cls, *args):
        return cls.graph_traversal(None, None, Bytecode()).bothE(*args)

    @classmethod
    def bothV(cls, *args):
        return cls.graph_traversal(None, None, Bytecode()).bothV(*args)

    @classmethod
    def branch(cls, *args):
        return cls.graph_traversal(None, None, Bytecode()).branch(*args)

    @classmethod
    def cap(cls, *args):
        return cls.graph_traversal(None, None, Bytecode()).cap(*args)

    @classmethod
    def choose(cls, *args):
        return cls.graph_traversal(None, None, Bytecode()).choose(*args)

    @classmethod
    def coalesce(cls, *args):
        return cls.graph_traversal(None, None, Bytecode()).coalesce(*args)

    @classmethod
    def coin(cls, *args):
        return cls.graph_traversal(None, None, Bytecode()).coin(*args)

    @classmethod
    def constant(cls, *args):
        return cls.graph_traversal(None, None, Bytecode()).constant(*args)

    @classmethod
    def count(cls, *args):
        return cls.graph_traversal(None, None, Bytecode()).count(*args)

    @classmethod
    def cyclicPath(cls, *args):
        return cls.graph_traversal(None, None, Bytecode()).cyclicPath(*args)

    @classmethod
    def dedup(cls, *args):
        return cls.graph_traversal(None, None, Bytecode()).dedup(*args)

    @classmethod
    def drop(cls, *args):
        return cls.graph_traversal(None, None, Bytecode()).drop(*args)

    @classmethod
    def emit(cls, *args):
        return cls.graph_traversal(None, None, Bytecode()).emit(*args)

    @classmethod
    def filter_(cls, *args):
        return cls.graph_traversal(None, None, Bytecode()).filter_(*args)

    @classmethod
    def flatMap(cls, *args):
        return cls.graph_traversal(None, None, Bytecode()).flatMap(*args)

    @classmethod
    def fold(cls, *args):
        return cls.graph_traversal(None, None, Bytecode()).fold(*args)

    @classmethod
    def group(cls, *args):
        return cls.graph_traversal(None, None, Bytecode()).group(*args)

    @classmethod
    def groupCount(cls, *args):
        return cls.graph_traversal(None, None, Bytecode()).groupCount(*args)

    @classmethod
    def has(cls, *args):
        return cls.graph_traversal(None, None, Bytecode()).has(*args)

    @classmethod
    def hasId(cls, *args):
        return cls.graph_traversal(None, None, Bytecode()).hasId(*args)

    @classmethod
    def hasKey(cls, *args):
        return cls.graph_traversal(None, None, Bytecode()).hasKey(*args)

    @classmethod
    def hasLabel(cls, *args):
        return cls.graph_traversal(None, None, Bytecode()).hasLabel(*args)

    @classmethod
    def hasNot(cls, *args):
        return cls.graph_traversal(None, None, Bytecode()).hasNot(*args)

    @classmethod
    def hasValue(cls, *args):
        return cls.graph_traversal(None, None, Bytecode()).hasValue(*args)

    @classmethod
    def id_(cls, *args):
        return cls.graph_traversal(None, None, Bytecode()).id_(*args)

    @classmethod
    def identity(cls, *args):
        return cls.graph_traversal(None, None, Bytecode()).identity(*args)

    @classmethod
    def inE(cls, *args):
        return cls.graph_traversal(None, None, Bytecode()).inE(*args)

    @classmethod
    def inV(cls, *args):
        return cls.graph_traversal(None, None, Bytecode()).inV(*args)

    @classmethod
    def in_(cls, *args):
        return cls.graph_traversal(None, None, Bytecode()).in_(*args)

    @classmethod
    def index(cls, *args):
        return cls.graph_traversal(None, None, Bytecode()).index(*args)

    @classmethod
    def inject(cls, *args):
        return cls.graph_traversal(None, None, Bytecode()).inject(*args)

    @classmethod
    def is_(cls, *args):
        return cls.graph_traversal(None, None, Bytecode()).is_(*args)

    @classmethod
    def key(cls, *args):
        return cls.graph_traversal(None, None, Bytecode()).key(*args)

    @classmethod
    def label(cls, *args):
        return cls.graph_traversal(None, None, Bytecode()).label(*args)

    @classmethod
    def limit(cls, *args):
        return cls.graph_traversal(None, None, Bytecode()).limit(*args)

    @classmethod
    def local(cls, *args):
        return cls.graph_traversal(None, None, Bytecode()).local(*args)

    @classmethod
    def loops(cls, *args):
        return cls.graph_traversal(None, None, Bytecode()).loops(*args)

    @classmethod
    def map(cls, *args):
        return cls.graph_traversal(None, None, Bytecode()).map(*args)

    @classmethod
    def match(cls, *args):
        return cls.graph_traversal(None, None, Bytecode()).match(*args)

    @classmethod
    def math(cls, *args):
        return cls.graph_traversal(None, None, Bytecode()).math(*args)

    @classmethod
    def max_(cls, *args):
        return cls.graph_traversal(None, None, Bytecode()).max_(*args)

    @classmethod
    def mean(cls, *args):
        return cls.graph_traversal(None, None, Bytecode()).mean(*args)

    @classmethod
    def min_(cls, *args):
        return cls.graph_traversal(None, None, Bytecode()).min_(*args)

    @classmethod
    def not_(cls, *args):
        return cls.graph_traversal(None, None, Bytecode()).not_(*args)

    @classmethod
    def optional(cls, *args):
        return cls.graph_traversal(None, None, Bytecode()).optional(*args)

    @classmethod
    def or_(cls, *args):
        return cls.graph_traversal(None, None, Bytecode()).or_(*args)

    @classmethod
    def order(cls, *args):
        return cls.graph_traversal(None, None, Bytecode()).order(*args)

    @classmethod
    def otherV(cls, *args):
        return cls.graph_traversal(None, None, Bytecode()).otherV(*args)

    @classmethod
    def out(cls, *args):
        return cls.graph_traversal(None, None, Bytecode()).out(*args)

    @classmethod
    def outE(cls, *args):
        return cls.graph_traversal(None, None, Bytecode()).outE(*args)

    @classmethod
    def outV(cls, *args):
        return cls.graph_traversal(None, None, Bytecode()).outV(*args)

    @classmethod
    def path(cls, *args):
        return cls.graph_traversal(None, None, Bytecode()).path(*args)

    @classmethod
    def project(cls, *args):
        return cls.graph_traversal(None, None, Bytecode()).project(*args)

    @classmethod
    def properties(cls, *args):
        return cls.graph_traversal(None, None, Bytecode()).properties(*args)

    @classmethod
    def property(cls, *args):
        return cls.graph_traversal(None, None, Bytecode()).property(*args)

    @classmethod
    def propertyMap(cls, *args):
        return cls.graph_traversal(None, None, Bytecode()).propertyMap(*args)

    @classmethod
    def range_(cls, *args):
        return cls.graph_traversal(None, None, Bytecode()).range_(*args)

    @classmethod
    def repeat(cls, *args):
        return cls.graph_traversal(None, None, Bytecode()).repeat(*args)

    @classmethod
    def sack(cls, *args):
        return cls.graph_traversal(None, None, Bytecode()).sack(*args)

    @classmethod
    def sample(cls, *args):
        return cls.graph_traversal(None, None, Bytecode()).sample(*args)

    @classmethod
    def select(cls, *args):
        return cls.graph_traversal(None, None, Bytecode()).select(*args)

    @classmethod
    def sideEffect(cls, *args):
        return cls.graph_traversal(None, None, Bytecode()).sideEffect(*args)

    @classmethod
    def simplePath(cls, *args):
        return cls.graph_traversal(None, None, Bytecode()).simplePath(*args)

    @classmethod
    def skip(cls, *args):
        return cls.graph_traversal(None, None, Bytecode()).skip(*args)

    @classmethod
    def store(cls, *args):
        return cls.graph_traversal(None, None, Bytecode()).store(*args)

    @classmethod
    def subgraph(cls, *args):
        return cls.graph_traversal(None, None, Bytecode()).subgraph(*args)

    @classmethod
    def sum_(cls, *args):
        return cls.graph_traversal(None, None, Bytecode()).sum_(*args)

    @classmethod
    def tail(cls, *args):
        return cls.graph_traversal(None, None, Bytecode()).tail(*args)

    @classmethod
    def timeLimit(cls, *args):
        return cls.graph_traversal(None, None, Bytecode()).timeLimit(*args)

    @classmethod
    def times(cls, *args):
        return cls.graph_traversal(None, None, Bytecode()).times(*args)

    @classmethod
    def to(cls, *args):
        return cls.graph_traversal(None, None, Bytecode()).to(*args)

    @classmethod
    def toE(cls, *args):
        return cls.graph_traversal(None, None, Bytecode()).toE(*args)

    @classmethod
    def toV(cls, *args):
        return cls.graph_traversal(None, None, Bytecode()).toV(*args)

    @classmethod
    def tree(cls, *args):
        return cls.graph_traversal(None, None, Bytecode()).tree(*args)

    @classmethod
    def unfold(cls, *args):
        return cls.graph_traversal(None, None, Bytecode()).unfold(*args)

    @classmethod
    def union(cls, *args):
        return cls.graph_traversal(None, None, Bytecode()).union(*args)

    @classmethod
    def until(cls, *args):
        return cls.graph_traversal(None, None, Bytecode()).until(*args)

    @classmethod
    def value(cls, *args):
        return cls.graph_traversal(None, None, Bytecode()).value(*args)

    @classmethod
    def valueMap(cls, *args):
        return cls.graph_traversal(None, None, Bytecode()).valueMap(*args)

    @classmethod
    def values(cls, *args):
        return cls.graph_traversal(None, None, Bytecode()).values(*args)

    @classmethod
    def where(cls, *args):
        return cls.graph_traversal(None, None, Bytecode()).where(*args)

    # Deprecated - prefer the underscore suffixed versions e.g filter_()

    @classmethod
    def filter(cls, *args):
        return cls.graph_traversal(None, None, Bytecode()).filter_(*args)

    @classmethod
    def id(cls, *args):
        return cls.graph_traversal(None, None, Bytecode()).id_(*args)

    @classmethod
    def max(cls, *args):
        return cls.graph_traversal(None, None, Bytecode()).max_(*args)

    @classmethod
    def min(cls, *args):
        return cls.graph_traversal(None, None, Bytecode()).min_(*args)

    @classmethod
    def range(cls, *args):
        return cls.graph_traversal(None, None, Bytecode()).range_(*args)

    @classmethod
    def sum(cls, *args):
        return cls.graph_traversal(None, None, Bytecode()).sum_(*args)


def V(*args):
    return __.V(*args)


def addE(*args):
    return __.addE(*args)


def addV(*args):
    return __.addV(*args)


def aggregate(*args):
    return __.aggregate(*args)


def and_(*args):
    return __.and_(*args)


def as_(*args):
    return __.as_(*args)


def barrier(*args):
    return __.barrier(*args)


def both(*args):
    return __.both(*args)


def bothE(*args):
    return __.bothE(*args)


def bothV(*args):
    return __.bothV(*args)


def branch(*args):
    return __.branch(*args)


def cap(*args):
    return __.cap(*args)


def choose(*args):
    return __.choose(*args)


def coalesce(*args):
    return __.coalesce(*args)


def coin(*args):
    return __.coin(*args)


def constant(*args):
    return __.constant(*args)


def count(*args):
    return __.count(*args)


def cyclicPath(*args):
    return __.cyclicPath(*args)


def dedup(*args):
    return __.dedup(*args)


def drop(*args):
    return __.drop(*args)


def emit(*args):
    return __.emit(*args)


def filter_(*args):
    return __.filter_(*args)


def flatMap(*args):
    return __.flatMap(*args)


def fold(*args):
    return __.fold(*args)


def group(*args):
    return __.group(*args)


def groupCount(*args):
    return __.groupCount(*args)


def has(*args):
    return __.has(*args)


def hasId(*args):
    return __.hasId(*args)


def hasKey(*args):
    return __.hasKey(*args)


def hasLabel(*args):
    return __.hasLabel(*args)


def hasNot(*args):
    return __.hasNot(*args)


def hasValue(*args):
    return __.hasValue(*args)


def id_(*args):
    return __.id_(*args)


def identity(*args):
    return __.identity(*args)


def inE(*args):
    return __.inE(*args)


def inV(*args):
    return __.inV(*args)


def in_(*args):
    return __.in_(*args)


def index(*args):
    return __.index(*args)


def inject(*args):
    return __.inject(*args)


def is_(*args):
    return __.is_(*args)


def key(*args):
    return __.key(*args)


def label(*args):
    return __.label(*args)


def limit(*args):
    return __.limit(*args)


def local(*args):
    return __.local(*args)


def loops(*args):
    return __.loops(*args)


def map(*args):
    return __.map(*args)


def match(*args):
    return __.match(*args)


def math(*args):
    return __.math(*args)


def max_(*args):
    return __.max_(*args)


def mean(*args):
    return __.mean(*args)


def min_(*args):
    return __.min_(*args)


def not_(*args):
    return __.not_(*args)


def optional(*args):
    return __.optional(*args)


def or_(*args):
    return __.or_(*args)


def order(*args):
    return __.order(*args)


def otherV(*args):
    return __.otherV(*args)


def out(*args):
    return __.out(*args)


def outE(*args):
    return __.outE(*args)


def outV(*args):
    return __.outV(*args)


def path(*args):
    return __.path(*args)


def project(*args):
    return __.project(*args)


def properties(*args):
    return __.properties(*args)


def property(*args):
    return __.property(*args)


def propertyMap(*args):
    return __.propertyMap(*args)


def range_(*args):
    return __.range_(*args)


def repeat(*args):
    return __.repeat(*args)


def sack(*args):
    return __.sack(*args)


def sample(*args):
    return __.sample(*args)


def select(*args):
    return __.select(*args)


def sideEffect(*args):
    return __.sideEffect(*args)


def simplePath(*args):
    return __.simplePath(*args)


def skip(*args):
    return __.skip(*args)


def store(*args):
    return __.store(*args)


def subgraph(*args):
    return __.subgraph(*args)


def sum_(*args):
    return __.sum_(*args)


def tail(*args):
    return __.tail(*args)


def timeLimit(*args):
    return __.timeLimit(*args)


def times(*args):
    return __.times(*args)


def to(*args):
    return __.to(*args)


def toE(*args):
    return __.toE(*args)


def toV(*args):
    return __.toV(*args)


def tree(*args):
    return __.tree(*args)


def unfold(*args):
    return __.unfold(*args)


def union(*args):
    return __.union(*args)


def until(*args):
    return __.until(*args)


def value(*args):
    return __.value(*args)


def valueMap(*args):
    return __.valueMap(*args)


def values(*args):
    return __.values(*args)


def where(*args):
    return __.where(*args)


# Deprecated - prefer the underscore suffixed versions e.g filter_()

def filter(*args):
    return __.filter_(*args)


def id(*args):
    return __.id_(*args)


def max(*args):
    return __.max_(*args)


def min(*args):
    return __.min_(*args)


def range(*args):
    return __.range_(*args)


def sum(*args):
    return __.sum_(*args)


statics.add_static('V', V)

statics.add_static('addE', addE)

statics.add_static('addV', addV)

statics.add_static('aggregate', aggregate)

statics.add_static('and_', and_)

statics.add_static('as_', as_)

statics.add_static('barrier', barrier)

statics.add_static('both', both)

statics.add_static('bothE', bothE)

statics.add_static('bothV', bothV)

statics.add_static('branch', branch)

statics.add_static('cap', cap)

statics.add_static('choose', choose)

statics.add_static('coalesce', coalesce)

statics.add_static('coin', coin)

statics.add_static('constant', constant)

statics.add_static('count', count)

statics.add_static('cyclicPath', cyclicPath)

statics.add_static('dedup', dedup)

statics.add_static('drop', drop)

statics.add_static('emit', emit)

statics.add_static('filter_', filter_)

statics.add_static('flatMap', flatMap)

statics.add_static('fold', fold)

statics.add_static('group', group)

statics.add_static('groupCount', groupCount)

statics.add_static('has', has)

statics.add_static('hasId', hasId)

statics.add_static('hasKey', hasKey)

statics.add_static('hasLabel', hasLabel)

statics.add_static('hasNot', hasNot)

statics.add_static('hasValue', hasValue)

statics.add_static('id_', id_)

statics.add_static('identity', identity)

statics.add_static('inE', inE)

statics.add_static('inV', inV)

statics.add_static('in_', in_)

statics.add_static('index', index)

statics.add_static('inject', inject)

statics.add_static('is_', is_)

statics.add_static('key', key)

statics.add_static('label', label)

statics.add_static('limit', limit)

statics.add_static('local', local)

statics.add_static('loops', loops)

statics.add_static('map', map)

statics.add_static('match', match)

statics.add_static('math', math)

statics.add_static('max_', max_)

statics.add_static('mean', mean)

statics.add_static('min_', min_)

statics.add_static('not_', not_)

statics.add_static('optional', optional)

statics.add_static('or_', or_)

statics.add_static('order', order)

statics.add_static('otherV', otherV)

statics.add_static('out', out)

statics.add_static('outE', outE)

statics.add_static('outV', outV)

statics.add_static('path', path)

statics.add_static('project', project)

statics.add_static('properties', properties)

statics.add_static('property', property)

statics.add_static('propertyMap', propertyMap)

statics.add_static('range_', range_)

statics.add_static('repeat', repeat)

statics.add_static('sack', sack)

statics.add_static('sample', sample)

statics.add_static('select', select)

statics.add_static('sideEffect', sideEffect)

statics.add_static('simplePath', simplePath)

statics.add_static('skip', skip)

statics.add_static('store', store)

statics.add_static('subgraph', subgraph)

statics.add_static('sum_', sum_)

statics.add_static('tail', tail)

statics.add_static('timeLimit', timeLimit)

statics.add_static('times', times)

statics.add_static('to', to)

statics.add_static('toE', toE)

statics.add_static('toV', toV)

statics.add_static('tree', tree)

statics.add_static('unfold', unfold)

statics.add_static('union', union)

statics.add_static('until', until)

statics.add_static('value', value)

statics.add_static('valueMap', valueMap)

statics.add_static('values', values)

statics.add_static('where', where)


# Deprecated - prefer the underscore suffixed versions e.g filter_()

statics.add_static('filter', filter)
statics.add_static('id', id)
statics.add_static('max', max)
statics.add_static('min', min)
statics.add_static('range', range)
statics.add_static('sum', sum)<|MERGE_RESOLUTION|>--- conflicted
+++ resolved
@@ -537,14 +537,14 @@
         self.bytecode.add_step("where", *args)
         return self
 
-<<<<<<< HEAD
     def with_(self, *args):
         self.bytecode.add_step("with", *args)
         return self
 
     def write(self, *args):
         self.bytecode.add_step("write", *args)
-=======
+        return self
+
     # Deprecated - prefer the underscore suffixed versions e.g filter_()
 
     def filter(self, *args):
@@ -569,7 +569,6 @@
 
     def sum(self, *args):
         self.bytecode.add_step("sum", *args)
->>>>>>> 82b4c714
         return self
 
 
