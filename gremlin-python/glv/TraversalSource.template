--- conflicted
+++ resolved
@@ -168,11 +168,9 @@
     return P.<%= method %>(*args)
 
 <% } %>
-<% pmethods.findAll{!it.equals("clone")}.each { method -> %>statics.add_static('<%= method %>',<%= method %>)
-
-<% } %>
-<<<<<<< HEAD
-
+<% pmethods.findAll{!it.equals("clone")}.each { method -> %>statics.add_static('<%= method %>', <%= method %>)
+
+<% } %>
 class TextP(P):
     def __init__(self, operator, value, other=None):
         P.__init__(self, operator, value, other)
@@ -186,25 +184,27 @@
 
     def __repr__(self):
         return self.operator + "(" + str(self.value) + ")" if self.other is None else self.operator + "(" + str(self.value) + "," + str(self.other) + ")"
+
 <% tpmethods.findAll{!it.equals("clone")}.each { method -> %>
 def <%= method %>(*args):
     return TextP.<%= method %>(*args)
-statics.add_static('<%= method %>',<%= method %>)
-<% } %>
-
+
+<% } %>
+<% tpmethods.findAll{!it.equals("clone")}.each { method -> %>statics.add_static('<%= method %>', <%= method %>)
+
+<% } %>
 <% tokens.each { k,v -> %>
+
 '''
 <%= k %>
 '''
+
 
 class <%= k %>(object):
 <% v.each {a,b -> %>
     <%= a %> = "<%= b %>"
 <% }} %>
 
-
-=======
->>>>>>> 4af87250
 '''
 TRAVERSER
 '''
@@ -364,12 +364,7 @@
     def of(key, value):
         if not isinstance(key, str):
             raise TypeError("Key must be str")
-<<<<<<< HEAD
         return Binding(key, value)
-
-=======
-        return (key, value)
->>>>>>> 4af87250
 
 
 class Binding(object):
@@ -386,9 +381,12 @@
     def __repr__(self):
         return "binding[" + self.key + "=" + str(self.value) + "]"
 
+
 '''
 WITH OPTIONS
 '''
+
+
 class WithOptions(object):
 <% withOptions.each { %>
     <%= it.name %> = <%= it.value %>
