--- conflicted
+++ resolved
@@ -21,13 +21,7 @@
 
 import org.apache.commons.configuration.BaseConfiguration;
 import org.apache.commons.configuration.Configuration;
-<<<<<<< HEAD
-import org.apache.spark.SparkConf;
-import org.apache.spark.SparkContext;
-import org.apache.spark.api.java.JavaSparkContext;
 import org.apache.spark.launcher.SparkLauncher;
-=======
->>>>>>> db035d57
 import org.apache.tinkerpop.gremlin.hadoop.Constants;
 import org.apache.tinkerpop.gremlin.hadoop.structure.HadoopGraph;
 import org.apache.tinkerpop.gremlin.hadoop.structure.io.HadoopPools;
@@ -49,15 +43,6 @@
     @After
     @Before
     public void setupTest() {
-<<<<<<< HEAD
-        SparkConf sparkConfiguration = new SparkConf();
-        sparkConfiguration.setAppName(this.getClass().getCanonicalName() + "-setupTest");
-        sparkConfiguration.set(SparkLauncher.SPARK_MASTER, "local[4]");
-        JavaSparkContext sparkContext = new JavaSparkContext(SparkContext.getOrCreate(sparkConfiguration));
-        sparkContext.close();
-        Spark.create(sparkContext.sc());
-=======
->>>>>>> db035d57
         Spark.close();
         HadoopPools.close();
         KryoShimServiceLoader.close();
