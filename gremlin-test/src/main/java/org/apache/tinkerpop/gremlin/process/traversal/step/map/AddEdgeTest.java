--- conflicted
+++ resolved
@@ -99,12 +99,9 @@
 
     @Test
     @LoadGraphWith(MODERN)
-<<<<<<< HEAD
-=======
-    @Deprecated
-    @FeatureRequirement(featureClass = Graph.Features.EdgeFeatures.class, feature = Graph.Features.EdgeFeatures.FEATURE_ADD_EDGES)
-    public void g_VX1X_asXaX_outXcreatedX_addOutEXcreatedBy_a_weight_2X() {
-        final Traversal<Vertex, Edge> traversal = get_g_VX1X_asXaX_outXcreatedX_addOutEXcreatedBy_a_weight_2X(convertToVertexId("marko"));
+    @FeatureRequirement(featureClass = Graph.Features.EdgeFeatures.class, feature = Graph.Features.EdgeFeatures.FEATURE_ADD_EDGES)
+    public void g_VX1X_asXaX_outXcreatedX_addEXcreatedByX_toXaX_propertyXweight_2X() {
+        final Traversal<Vertex, Edge> traversal = get_g_VX1X_asXaX_outXcreatedX_addEXcreatedByX_toXaX_propertyXweight_2X(convertToVertexId("marko"));
         printTraversalForm(traversal);
         int count = 0;
         while (traversal.hasNext()) {
@@ -123,34 +120,9 @@
 
     @Test
     @LoadGraphWith(MODERN)
->>>>>>> ac99e3cf
-    @FeatureRequirement(featureClass = Graph.Features.EdgeFeatures.class, feature = Graph.Features.EdgeFeatures.FEATURE_ADD_EDGES)
-    public void g_VX1X_asXaX_outXcreatedX_addEXcreatedByX_toXaX_propertyXweight_2X() {
-        final Traversal<Vertex, Edge> traversal = get_g_VX1X_asXaX_outXcreatedX_addEXcreatedByX_toXaX_propertyXweight_2X(convertToVertexId("marko"));
-        printTraversalForm(traversal);
-        int count = 0;
-        while (traversal.hasNext()) {
-            final Edge edge = traversal.next();
-            assertEquals("createdBy", edge.label());
-            assertEquals(2.0d, g.E(edge).<Double>values("weight").next(), 0.00001d);
-            assertEquals(1, g.E(edge).properties().count().next().intValue());
-            count++;
-
-
-        }
-        assertEquals(1, count);
-        assertEquals(7, IteratorUtils.count(g.E()));
-        assertEquals(6, IteratorUtils.count(g.V()));
-    }
-
-    @Test
-<<<<<<< HEAD
-=======
-    @Ignore
-    @LoadGraphWith(MODERN)
-    @FeatureRequirement(featureClass = Graph.Features.EdgeFeatures.class, feature = Graph.Features.EdgeFeatures.FEATURE_ADD_EDGES)
-    public void g_withSideEffectXx__g_V_toListX_addOutEXexistsWith_x_time_nowX() {
-        final Traversal<Vertex, Edge> traversal = get_g_withSideEffectXx__g_V_toListX_addOutEXexistsWith_x_time_nowX();
+    @FeatureRequirement(featureClass = Graph.Features.EdgeFeatures.class, feature = Graph.Features.EdgeFeatures.FEATURE_ADD_EDGES)
+    public void g_V_aggregateXxX_asXaX_selectXxX_unfold_addEXexistsWithX_toXaX_propertyXtime_nowX() {
+        final Traversal<Vertex, Edge> traversal = get_g_V_aggregateXxX_asXaX_selectXxX_unfold_addEXexistsWithX_toXaX_propertyXtime_nowX();
         printTraversalForm(traversal);
         int count = 0;
         while (traversal.hasNext()) {
@@ -170,37 +142,10 @@
     }
 
     @Test
->>>>>>> ac99e3cf
-    @LoadGraphWith(MODERN)
-    @FeatureRequirement(featureClass = Graph.Features.EdgeFeatures.class, feature = Graph.Features.EdgeFeatures.FEATURE_ADD_EDGES)
-    public void g_V_aggregateXxX_asXaX_selectXxX_unfold_addEXexistsWithX_toXaX_propertyXtime_nowX() {
-        final Traversal<Vertex, Edge> traversal = get_g_V_aggregateXxX_asXaX_selectXxX_unfold_addEXexistsWithX_toXaX_propertyXtime_nowX();
-        printTraversalForm(traversal);
-        int count = 0;
-        while (traversal.hasNext()) {
-            final Edge edge = traversal.next();
-            assertEquals("existsWith", edge.label());
-            assertEquals("now", g.E(edge).values("time").next());
-            assertEquals(1, g.E(edge).properties().count().next().intValue());
-            count++;
-        }
-        assertEquals(36, count);
-        assertEquals(42, IteratorUtils.count(g.E()));
-        for (final Vertex vertex : IteratorUtils.list(g.V())) {
-            assertEquals(6, g.V(vertex).out("existsWith").count().next().intValue());
-            assertEquals(6, g.V(vertex).in("existsWith").count().next().intValue());
-        }
-        assertEquals(6, IteratorUtils.count(g.V()));
-    }
-
-    @Test
-    @LoadGraphWith(MODERN)
-<<<<<<< HEAD
-=======
-    @Deprecated
-    @FeatureRequirement(featureClass = Graph.Features.EdgeFeatures.class, feature = Graph.Features.EdgeFeatures.FEATURE_ADD_EDGES)
-    public void g_V_asXaX_outXcreatedX_inXcreatedX_whereXneqXaXX_asXbX_selectXa_bX_addInEXa_codeveloper_b_year_2009X() {
-        final Traversal<Vertex, Edge> traversal = get_g_V_asXaX_outXcreatedX_inXcreatedX_whereXneqXaXX_asXbX_selectXa_bX_addInEXa_codeveloper_b_year_2009X();
+    @LoadGraphWith(MODERN)
+    @FeatureRequirement(featureClass = Graph.Features.EdgeFeatures.class, feature = Graph.Features.EdgeFeatures.FEATURE_ADD_EDGES)
+    public void g_V_asXaX_outXcreatedX_inXcreatedX_whereXneqXaXX_asXbX_addEXcodeveloperX_fromXaX_toXbX_propertyXyear_2009X() {
+        final Traversal<Vertex, Edge> traversal = get_g_V_asXaX_outXcreatedX_inXcreatedX_whereXneqXaXX_asXbX_addEXcodeveloperX_fromXaX_toXbX_propertyXyear_2009X();
         printTraversalForm(traversal);
         int count = 0;
         while (traversal.hasNext()) {
@@ -223,32 +168,6 @@
 
     @Test
     @LoadGraphWith(MODERN)
->>>>>>> ac99e3cf
-    @FeatureRequirement(featureClass = Graph.Features.EdgeFeatures.class, feature = Graph.Features.EdgeFeatures.FEATURE_ADD_EDGES)
-    public void g_V_asXaX_outXcreatedX_inXcreatedX_whereXneqXaXX_asXbX_addEXcodeveloperX_fromXaX_toXbX_propertyXyear_2009X() {
-        final Traversal<Vertex, Edge> traversal = get_g_V_asXaX_outXcreatedX_inXcreatedX_whereXneqXaXX_asXbX_addEXcodeveloperX_fromXaX_toXbX_propertyXyear_2009X();
-        printTraversalForm(traversal);
-        int count = 0;
-        while (traversal.hasNext()) {
-            final Edge edge = traversal.next();
-            assertEquals("codeveloper", edge.label());
-            assertEquals(2009, g.E(edge).values("year").next());
-            assertEquals(1, g.E(edge).properties().count().next().intValue());
-            assertEquals("person", g.E(edge).inV().label().next());
-            assertEquals("person", g.E(edge).outV().label().next());
-            assertFalse(g.E(edge).inV().values("name").next().equals("vadas"));
-            assertFalse(g.E(edge).outV().values("name").next().equals("vadas"));
-            assertFalse(g.E(edge).inV().next().equals(g.E(edge).outV().next()));
-            count++;
-
-        }
-        assertEquals(6, count);
-        assertEquals(12, IteratorUtils.count(g.E()));
-        assertEquals(6, IteratorUtils.count(g.V()));
-    }
-
-    @Test
-    @LoadGraphWith(MODERN)
     @FeatureRequirement(featureClass = Graph.Features.EdgeFeatures.class, feature = Graph.Features.EdgeFeatures.FEATURE_ADD_EDGES)
     public void g_withSideEffectXb_bX_VXaX_addEXknowsX_toXbX_propertyXweight_0_5X() {
         final Vertex a = g.V().has("name", "marko").next();
@@ -268,12 +187,9 @@
 
     @Test
     @LoadGraphWith(MODERN)
-<<<<<<< HEAD
-=======
-    @Deprecated
-    @FeatureRequirement(featureClass = Graph.Features.EdgeFeatures.class, feature = Graph.Features.EdgeFeatures.FEATURE_ADD_EDGES)
-    public void g_V_asXaX_inXcreatedX_addInEXcreatedBy_a_year_2009_acl_publicX() {
-        final Traversal<Vertex, Edge> traversal = get_g_V_asXaX_inXcreatedX_addInEXcreatedBy_a_year_2009_acl_publicX();
+    @FeatureRequirement(featureClass = Graph.Features.EdgeFeatures.class, feature = Graph.Features.EdgeFeatures.FEATURE_ADD_EDGES)
+    public void g_V_asXaX_inXcreatedX_addEXcreatedByX_fromXaX_propertyXyear_2009X_propertyXacl_publicX() {
+        final Traversal<Vertex, Edge> traversal = get_g_V_asXaX_inXcreatedX_addEXcreatedByX_fromXaX_propertyXyear_2009X_propertyXacl_publicX();
         printTraversalForm(traversal);
         int count = 0;
         while (traversal.hasNext()) {
@@ -295,32 +211,6 @@
     }
 
     @Test
-    @LoadGraphWith(MODERN)
->>>>>>> ac99e3cf
-    @FeatureRequirement(featureClass = Graph.Features.EdgeFeatures.class, feature = Graph.Features.EdgeFeatures.FEATURE_ADD_EDGES)
-    public void g_V_asXaX_inXcreatedX_addEXcreatedByX_fromXaX_propertyXyear_2009X_propertyXacl_publicX() {
-        final Traversal<Vertex, Edge> traversal = get_g_V_asXaX_inXcreatedX_addEXcreatedByX_fromXaX_propertyXyear_2009X_propertyXacl_publicX();
-        printTraversalForm(traversal);
-        int count = 0;
-        while (traversal.hasNext()) {
-            final Edge edge = traversal.next();
-            assertEquals("createdBy", edge.label());
-            assertEquals(2009, g.E(edge).values("year").next());
-            assertEquals("public", g.E(edge).values("acl").next());
-            assertEquals(2, g.E(edge).properties().count().next().intValue());
-            assertEquals("person", g.E(edge).inV().label().next());
-            assertEquals("software", g.E(edge).outV().label().next());
-            if (g.E(edge).outV().values("name").next().equals("ripple"))
-                assertEquals("josh", g.E(edge).inV().values("name").next());
-            count++;
-
-        }
-        assertEquals(4, count);
-        assertEquals(10, IteratorUtils.count(g.E()));
-        assertEquals(6, IteratorUtils.count(g.V()));
-    }
-
-    @Test
     @FeatureRequirement(featureClass = Graph.Features.EdgeFeatures.class, feature = Graph.Features.EdgeFeatures.FEATURE_ADD_EDGES)
     @FeatureRequirement(featureClass = Graph.Features.VertexFeatures.class, feature = Graph.Features.VertexFeatures.FEATURE_ADD_VERTICES)
     public void g_addV_asXfirstX_repeatXaddEXnextX_toXaddVX_inVX_timesX5X_addEXnextX_toXselectXfirstXX() {
